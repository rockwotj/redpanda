# Copyright 2024 Redpanda Data, Inc.
#
# Use of this software is governed by the Business Source License
# included in the file licenses/BSL.md
#
# As of the Change Date specified in that file, in accordance with
# the Business Source License, use of this software will be governed
# by the Apache License, Version 2.0

from rptest.clients.rpk import RpkException, RpkTool
from rptest.clients.types import TopicSpec
from rptest.services.cluster import cluster
from rptest.tests.redpanda_test import RedpandaTest
from rptest.services.rpk_producer import RpkProducer
from enum import Enum
from random import randint
from rptest.services.metrics_check import MetricCheck


# no StrEnum support in test python version
class WriteCachingMode(str, Enum):
    ON = "on"
    OFF = "off"
    DISABLED = "disabled"

    def __bool__(self):
        return self.value == self.ON

    def __str__(self):
        return self.value


class WriteCachingPropertiesTest(RedpandaTest):

    WRITE_CACHING_DEBUG_KEY = "write_caching_enabled"
    FLUSH_MS_DEBUG_KEY = "flush_ms"
    FLUSH_BYTES_DEBUG_KEY = "flush_bytes"

    def __init__(self, test_context):
        super(WriteCachingPropertiesTest,
              self).__init__(test_context=test_context, num_brokers=3)

    def configs_converged(self, write_caching: WriteCachingMode, flush_ms: int,
                          flush_bytes: int):
        """Checks that the desired write caching configuration is set in topic & partition (raft) states"""
        assert self.rpk
        assert self.admin

        configs = self.rpk.describe_topic_configs(self.topic_name)
        assert TopicSpec.PROPERTY_WRITE_CACHING in configs.keys(), configs
        assert TopicSpec.PROPERTY_FLUSH_MS in configs.keys(), configs
        assert TopicSpec.PROPERTY_FLUSH_BYTES in configs.keys(), configs

        properties_check = configs[TopicSpec.PROPERTY_WRITE_CACHING][0] == str(
            write_caching) and configs[TopicSpec.PROPERTY_FLUSH_MS][0] == str(
                flush_ms) and configs[
                    TopicSpec.PROPERTY_FLUSH_BYTES][0] == str(flush_bytes)

        if not properties_check:
            return False

        partition_state = self.admin.get_partition_state(
            "kafka", self.topic_name, 0)
        replicas = partition_state["replicas"]
        assert len(replicas) == 3

        def validate_flush_ms(val: int) -> bool:
            # account for jitter
            return flush_ms - 5 <= val <= flush_ms + 5

        for replica in replicas:
            raft_state = replica["raft_state"]
            assert self.WRITE_CACHING_DEBUG_KEY in raft_state.keys(
            ), raft_state
            assert self.FLUSH_MS_DEBUG_KEY in raft_state.keys(), raft_state
            assert self.FLUSH_BYTES_DEBUG_KEY in raft_state.keys(), raft_state

            replica_check = raft_state[self.WRITE_CACHING_DEBUG_KEY] == bool(
                write_caching) and validate_flush_ms(
                    raft_state[self.FLUSH_MS_DEBUG_KEY]) and raft_state[
                        self.FLUSH_BYTES_DEBUG_KEY] == flush_bytes

            if not replica_check:
                return False

        return True

    def validate_topic_configs(self, write_caching: WriteCachingMode,
                               flush_ms: int, flush_bytes: int):
        self.redpanda.wait_until(
            lambda: self.configs_converged(write_caching, flush_ms, flush_bytes
                                           ),
            timeout_sec=30,
            backoff_sec=2,
            err_msg="Write caching configuration failed to converge")

    def set_cluster_config(self, key: str, value):
        self.rpk.cluster_config_set(key, value)

    def set_topic_properties(self, key: str, value):
        self.rpk.alter_topic_config(self.topic_name, key, value)

    @cluster(num_nodes=3)
    def test_properties(self):
        write_caching_conf = "write_caching"
        flush_ms_conf = "raft_replica_max_flush_delay_ms"
        flush_bytes_conf = "raft_replica_max_pending_flush_bytes"

        self.admin = self.redpanda._admin
        self.rpk = RpkTool(self.redpanda)

        # Topic with custom properties at creation.
        topic = TopicSpec()
        self.topic_name = topic.name
        self.rpk.create_topic(topic=topic.name,
                              partitions=1,
                              replicas=3,
                              config={
                                  TopicSpec.PROPERTY_WRITE_CACHING: "on",
                                  TopicSpec.PROPERTY_FLUSH_MS: 123,
                                  TopicSpec.PROPERTY_FLUSH_BYTES: 9999
                              })

        self.validate_topic_configs(WriteCachingMode.ON, 123, 9999)

        # New topic with defaults
        topic = TopicSpec()
        self.topic_name = topic.name
        self.rpk.create_topic(topic=topic.name, partitions=1, replicas=3)

        # Validate cluster defaults
        self.validate_topic_configs(WriteCachingMode.OFF, 100, 262144)

        # Changing cluster level configs
        self.set_cluster_config(write_caching_conf, "on")
        self.validate_topic_configs(WriteCachingMode.ON, 100, 262144)
        self.set_cluster_config(flush_ms_conf, 200)
        self.validate_topic_configs(WriteCachingMode.ON, 200, 262144)
        self.set_cluster_config(flush_bytes_conf, 32768)
        self.validate_topic_configs(WriteCachingMode.ON, 200, 32768)

        # Turn off write caching at topic level
        self.set_topic_properties(TopicSpec.PROPERTY_WRITE_CACHING, "off")
        self.validate_topic_configs(WriteCachingMode.OFF, 200, 32768)

        # Turn off write caching at cluster level but enable at topic level
        # topic properties take precedence
        self.set_cluster_config(write_caching_conf, "off")
        self.set_topic_properties(TopicSpec.PROPERTY_WRITE_CACHING, "on")
        self.validate_topic_configs(WriteCachingMode.ON, 200, 32768)

        # Kill switch test, disable write caching feature globally,
        # should override topic level property
        self.set_cluster_config(write_caching_conf, "disabled")
        self.validate_topic_configs(WriteCachingMode.DISABLED, 200, 32768)

        # Try to update the topic property now, should throw an error
        try:
            self.set_topic_properties(TopicSpec.PROPERTY_WRITE_CACHING, "on")
            assert False, "No exception thrown when updating topic propertes in disabled mode."
        except RpkException as e:
            assert "INVALID_CONFIG" in str(e)

        # Enable again
        self.set_cluster_config(write_caching_conf, "on")
<<<<<<< HEAD
        self.set_topic_properties(self.WRITE_CACHING_PROP, "on")
        self.validate_topic_configs(WriteCachingMode.ON, 200, 32768)


class WriteCachingMetricsTest(RedpandaTest):
    def __init__(self, test_context):
        super(WriteCachingMetricsTest,
              self).__init__(test_context=test_context, num_brokers=1)
        self._ctx = test_context
        self.topic_name = "test"
        self.topics = [TopicSpec(name=self.topic_name, replication_factor=1)]

    @cluster(num_nodes=2)
    def test_request_metrics(self):
        def produce_events(num: int):
            producer = RpkProducer(self._ctx,
                                   self.redpanda,
                                   self.topic,
                                   16384,
                                   num,
                                   acks=-1)
            producer.start()
            producer.stop()
            producer.free()

        self.rpk = RpkTool(self.redpanda)

        metric_flush = 'vectorized_raft_replicate_ack_all_requests_total'
        metric_no_flush = 'vectorized_raft_replicate_ack_all_requests_no_flush_total'

        checker = MetricCheck(self.redpanda.logger,
                              self.redpanda,
                              self.redpanda.partitions(self.topic)[0].leader,
                              [metric_flush, metric_no_flush],
                              labels={
                                  'namespace': 'kafka',
                                  'topic': self.topic,
                                  'partition': '0',
                              },
                              reduce=sum)

        def validators(value_flush: int, value_no_flush: int):
            nonlocal metric_flush
            nonlocal metric_no_flush
            return [(metric_flush, lambda _, metric: metric == value_flush),
                    (metric_no_flush,
                     lambda _, metric: metric == value_no_flush)]

        # produce some events without write caching
        num_events_with_flush = randint(99, 299)
        produce_events(num_events_with_flush)
        checker.evaluate(validators(num_events_with_flush, 0))

        # Enable write caching
        self.rpk.cluster_config_set("write_caching", "on")

        num_events_without_flush = randint(199, 299)
        checker.evaluate(
            validators(num_events_with_flush, num_events_without_flush))
=======
        self.set_topic_properties(TopicSpec.PROPERTY_WRITE_CACHING, "on")
        self.validate_topic_configs(WriteCachingMode.ON, 200, 32768)
>>>>>>> c006b66f
<|MERGE_RESOLUTION|>--- conflicted
+++ resolved
@@ -163,8 +163,7 @@
 
         # Enable again
         self.set_cluster_config(write_caching_conf, "on")
-<<<<<<< HEAD
-        self.set_topic_properties(self.WRITE_CACHING_PROP, "on")
+        self.set_topic_properties(TopicSpec.PROPERTY_WRITE_CACHING, "on")
         self.validate_topic_configs(WriteCachingMode.ON, 200, 32768)
 
 
@@ -222,8 +221,4 @@
 
         num_events_without_flush = randint(199, 299)
         checker.evaluate(
-            validators(num_events_with_flush, num_events_without_flush))
-=======
-        self.set_topic_properties(TopicSpec.PROPERTY_WRITE_CACHING, "on")
-        self.validate_topic_configs(WriteCachingMode.ON, 200, 32768)
->>>>>>> c006b66f
+            validators(num_events_with_flush, num_events_without_flush))