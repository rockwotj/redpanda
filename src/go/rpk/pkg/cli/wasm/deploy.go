--- conflicted
+++ resolved
@@ -20,14 +20,8 @@
 			p, err := p.LoadVirtualProfile(fs)
 			out.MaybeDie(err, "unable to load config: %v", err)
 
-<<<<<<< HEAD
-			api, err := admin.NewClient(fs, cfg)
+			api, err := admin.NewClient(fs, p)
 			out.MaybeDie(err, "unable to initialize admin api client: %v", err)
-=======
-			cl, err := kafka.NewFranzClient(fs, p)
-			out.MaybeDie(err, "unable to initialize kafka client: %v", err)
-			defer cl.Close()
->>>>>>> 2c58a850
 
 			wasmCfg, err := loadCfg(fs)
 			out.MaybeDie(err, "Unable to find redpandarc.yaml in the currect directory")
