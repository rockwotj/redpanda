--- conflicted
+++ resolved
@@ -54,11 +54,8 @@
     v::pandaproxy_rest
     v::pandaproxy_schema_registry
     v::migrations
-<<<<<<< HEAD
+    v::storage_resource_mgmt
     v::wasm
-=======
-    v::storage_resource_mgmt
->>>>>>> 8f303ee9
   )
 
 add_subdirectory(tests)
